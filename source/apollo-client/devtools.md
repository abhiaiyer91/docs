--- conflicted
+++ resolved
@@ -28,11 +28,7 @@
 * `mutations`
 * `data`
 
-<<<<<<< HEAD
-Along with these keys, any non-apollo reducer will have the same behavior as they don in vanilla Redux today. 
-=======
 Along with these keys, any non-apollo reducer will have the same behavior as they do in vanilla Redux today. 
->>>>>>> 1f3d01d2
 
 As you interact with your application, the GraphQL server will resolve queries and mutations from the client. We utilize Redux to manage the state change our application goes through as we issue queries and mutations from the client.
   
@@ -54,11 +50,7 @@
 
 ![QUERY_RESULT](../assets/devtools/query-result.png)
 
-<<<<<<< HEAD
-When the Store gets a `QUERY_RESULT`, a couple pieces of state change. First our query is no longer `loading`, so we can see that state has updated in oure Store. Next we see that the `data` property is hyrdated with the data resolved by our query. From here you can use one of the Frontend integrations to bind the data from `QUERY_RESULT` to your UI Components. 
-=======
 When the Store gets a `QUERY_RESULT`, a couple pieces of state change. First our query is no longer `loading`, so we can see that state has updated in our Store. Next we see that the `data` property is hydrated with the data resolved by our query. From here you can use one of the Frontend integrations to bind the data from `QUERY_RESULT` to your UI Components. 
->>>>>>> 1f3d01d2
 
 ### Mutations
 
